// Copyright 2017-2020 Parity Technologies (UK) Ltd.
// This file is part of Substrate.

// Substrate is free software: you can redistribute it and/or modify
// it under the terms of the GNU General Public License as published by
// the Free Software Foundation, either version 3 of the License, or
// (at your option) any later version.

// Substrate is distributed in the hope that it will be useful,
// but WITHOUT ANY WARRANTY; without even the implied warranty of
// MERCHANTABILITY or FITNESS FOR A PARTICULAR PURPOSE.  See the
// GNU General Public License for more details.

// You should have received a copy of the GNU General Public License
// along with Substrate.  If not, see <http://www.gnu.org/licenses/>.

//! Primitives for the runtime modules.

use sp_std::prelude::*;
use sp_std::{self, result, marker::PhantomData, convert::{TryFrom, TryInto}, fmt::Debug};
use sp_io;
#[cfg(feature = "std")]
use std::fmt::Display;
#[cfg(feature = "std")]
use std::str::FromStr;
#[cfg(feature = "std")]
use serde::{Serialize, Deserialize, de::DeserializeOwned};
use sp_core::{self, Hasher, TypeId, RuntimeDebug};
use crate::codec::{Codec, Encode, Decode};
use crate::transaction_validity::{
	ValidTransaction, TransactionSource, TransactionValidity, TransactionValidityError,
	UnknownTransaction,
};
use crate::generic::{Digest, DigestItem};
pub use sp_arithmetic::traits::{
	AtLeast32Bit, UniqueSaturatedInto, UniqueSaturatedFrom, Saturating, SaturatedConversion,
	Zero, One, Bounded, CheckedAdd, CheckedSub, CheckedMul, CheckedDiv,
	CheckedShl, CheckedShr, IntegerSquareRoot
};
use sp_application_crypto::AppKey;
use impl_trait_for_tuples::impl_for_tuples;
use crate::DispatchResult;

/// A lazy value.
pub trait Lazy<T: ?Sized> {
	/// Get a reference to the underlying value.
	///
	/// This will compute the value if the function is invoked for the first time.
	fn get(&mut self) -> &T;
}

impl<'a> Lazy<[u8]> for &'a [u8] {
	fn get(&mut self) -> &[u8] { &**self }
}

/// Some type that is able to be collapsed into an account ID. It is not possible to recreate the
/// original value from the account ID.
pub trait IdentifyAccount {
	/// The account ID that this can be transformed into.
	type AccountId;
	/// Transform into an account.
	fn into_account(self) -> Self::AccountId;
}

impl IdentifyAccount for sp_core::ed25519::Public {
	type AccountId = Self;
	fn into_account(self) -> Self { self }
}

impl IdentifyAccount for sp_core::sr25519::Public {
	type AccountId = Self;
	fn into_account(self) -> Self { self }
}

impl IdentifyAccount for sp_core::ecdsa::Public {
	type AccountId = Self;
	fn into_account(self) -> Self { self }
}

/// Means of signature verification.
pub trait Verify {
	/// Type of the signer.
	type Signer: IdentifyAccount;
	/// Verify a signature. Return `true` if signature is valid for the value.
	fn verify<L: Lazy<[u8]>>(&self, msg: L, signer: &<Self::Signer as IdentifyAccount>::AccountId) -> bool;
}

impl Verify for sp_core::ed25519::Signature {
	type Signer = sp_core::ed25519::Public;
	fn verify<L: Lazy<[u8]>>(&self, mut msg: L, signer: &sp_core::ed25519::Public) -> bool {
		sp_io::crypto::ed25519_verify(self, msg.get(), signer)
	}
}

impl Verify for sp_core::sr25519::Signature {
	type Signer = sp_core::sr25519::Public;
	fn verify<L: Lazy<[u8]>>(&self, mut msg: L, signer: &sp_core::sr25519::Public) -> bool {
		sp_io::crypto::sr25519_verify(self, msg.get(), signer)
	}
}

impl Verify for sp_core::ecdsa::Signature {
	type Signer = sp_core::ecdsa::Public;
	fn verify<L: Lazy<[u8]>>(&self, mut msg: L, signer: &sp_core::ecdsa::Public) -> bool {
		match sp_io::crypto::secp256k1_ecdsa_recover_compressed(
			self.as_ref(),
			&sp_io::hashing::blake2_256(msg.get()),
		) {
			Ok(pubkey) => &signer.as_ref()[..] == &pubkey[..],
			_ => false,
		}
	}
}

/// Means of signature verification of an application key.
pub trait AppVerify {
	/// Type of the signer.
	type AccountId;
	/// Verify a signature. Return `true` if signature is valid for the value.
	fn verify<L: Lazy<[u8]>>(&self, msg: L, signer: &Self::AccountId) -> bool;
}

impl<
	S: Verify<Signer = <<T as AppKey>::Public as sp_application_crypto::AppPublic>::Generic> + From<T>,
	T: sp_application_crypto::Wraps<Inner=S> + sp_application_crypto::AppKey + sp_application_crypto::AppSignature +
		AsRef<S> + AsMut<S> + From<S>,
> AppVerify for T where
	<S as Verify>::Signer: IdentifyAccount<AccountId = <S as Verify>::Signer>,
	<<T as AppKey>::Public as sp_application_crypto::AppPublic>::Generic:
		IdentifyAccount<AccountId = <<T as AppKey>::Public as sp_application_crypto::AppPublic>::Generic>,
{
	type AccountId = <T as AppKey>::Public;
	fn verify<L: Lazy<[u8]>>(&self, msg: L, signer: &<T as AppKey>::Public) -> bool {
		use sp_application_crypto::IsWrappedBy;
		let inner: &S = self.as_ref();
		let inner_pubkey = <<T as AppKey>::Public as sp_application_crypto::AppPublic>::Generic::from_ref(&signer);
		Verify::verify(inner, msg, inner_pubkey)
	}
}

/// An error type that indicates that the origin is invalid.
#[derive(Encode, Decode)]
pub struct BadOrigin;

impl From<BadOrigin> for &'static str {
	fn from(_: BadOrigin) -> &'static str {
		"Bad origin"
	}
}

/// Some sort of check on the origin is performed by this object.
pub trait EnsureOrigin<OuterOrigin> {
	/// A return type.
	type Success;
	/// Perform the origin check.
	fn ensure_origin(o: OuterOrigin) -> result::Result<Self::Success, BadOrigin> {
		Self::try_origin(o).map_err(|_| BadOrigin)
	}
	/// Perform the origin check.
	fn try_origin(o: OuterOrigin) -> result::Result<Self::Success, OuterOrigin>;

	/// Returns an outer origin capable of passing `try_origin` check.
	///
	/// ** Should be used for benchmarking only!!! **
	#[cfg(feature = "runtime-benchmarks")]
	fn successful_origin() -> OuterOrigin;
}

/// An error that indicates that a lookup failed.
#[derive(Encode, Decode, RuntimeDebug)]
pub struct LookupError;

impl From<LookupError> for &'static str {
	fn from(_: LookupError) -> &'static str {
		"Can not lookup"
	}
}

impl From<LookupError> for TransactionValidityError {
	fn from(_: LookupError) -> Self {
		UnknownTransaction::CannotLookup.into()
	}
}

/// Means of changing one type into another in a manner dependent on the source type.
pub trait Lookup {
	/// Type to lookup from.
	type Source;
	/// Type to lookup into.
	type Target;
	/// Attempt a lookup.
	fn lookup(&self, s: Self::Source) -> Result<Self::Target, LookupError>;
}

/// Means of changing one type into another in a manner dependent on the source type.
/// This variant is different to `Lookup` in that it doesn't (can cannot) require any
/// context.
pub trait StaticLookup {
	/// Type to lookup from.
	type Source: Codec + Clone + PartialEq + Debug;
	/// Type to lookup into.
	type Target;
	/// Attempt a lookup.
	fn lookup(s: Self::Source) -> Result<Self::Target, LookupError>;
	/// Convert from Target back to Source.
	fn unlookup(t: Self::Target) -> Self::Source;
}

/// A lookup implementation returning the input value.
#[derive(Default)]
pub struct IdentityLookup<T>(PhantomData<T>);
impl<T: Codec + Clone + PartialEq + Debug> StaticLookup for IdentityLookup<T> {
	type Source = T;
	type Target = T;
	fn lookup(x: T) -> Result<T, LookupError> { Ok(x) }
	fn unlookup(x: T) -> T { x }
}

impl<T> Lookup for IdentityLookup<T> {
	type Source = T;
	type Target = T;
	fn lookup(&self, x: T) -> Result<T, LookupError> { Ok(x) }
}

/// Extensible conversion trait. Generic over both source and destination types.
pub trait Convert<A, B> {
	/// Make conversion.
	fn convert(a: A) -> B;
}

impl<A, B: Default> Convert<A, B> for () {
	fn convert(_: A) -> B { Default::default() }
}

/// A structure that performs identity conversion.
pub struct Identity;
impl<T> Convert<T, T> for Identity {
	fn convert(a: T) -> T { a }
}

/// A structure that performs standard conversion using the standard Rust conversion traits.
pub struct ConvertInto;
impl<A, B: From<A>> Convert<A, B> for ConvertInto {
	fn convert(a: A) -> B { a.into() }
}

/// Convenience type to work around the highly unergonomic syntax needed
/// to invoke the functions of overloaded generic traits, in this case
/// `TryFrom` and `TryInto`.
pub trait CheckedConversion {
	/// Convert from a value of `T` into an equivalent instance of `Option<Self>`.
	///
	/// This just uses `TryFrom` internally but with this
	/// variant you can provide the destination type using turbofish syntax
	/// in case Rust happens not to assume the correct type.
	fn checked_from<T>(t: T) -> Option<Self> where Self: TryFrom<T> {
		<Self as TryFrom<T>>::try_from(t).ok()
	}
	/// Consume self to return `Some` equivalent value of `Option<T>`.
	///
	/// This just uses `TryInto` internally but with this
	/// variant you can provide the destination type using turbofish syntax
	/// in case Rust happens not to assume the correct type.
	fn checked_into<T>(self) -> Option<T> where Self: TryInto<T> {
		<Self as TryInto<T>>::try_into(self).ok()
	}
}
impl<T: Sized> CheckedConversion for T {}

/// Multiply and divide by a number that isn't necessarily the same type. Basically just the same
/// as `Mul` and `Div` except it can be used for all basic numeric types.
pub trait Scale<Other> {
	/// The output type of the product of `self` and `Other`.
	type Output;

	/// @return the product of `self` and `other`.
	fn mul(self, other: Other) -> Self::Output;

	/// @return the integer division of `self` and `other`.
	fn div(self, other: Other) -> Self::Output;

	/// @return the modulo remainder of `self` and `other`.
	fn rem(self, other: Other) -> Self::Output;
}
macro_rules! impl_scale {
	($self:ty, $other:ty) => {
		impl Scale<$other> for $self {
			type Output = Self;
			fn mul(self, other: $other) -> Self::Output { self * (other as Self) }
			fn div(self, other: $other) -> Self::Output { self / (other as Self) }
			fn rem(self, other: $other) -> Self::Output { self % (other as Self) }
		}
	}
}
impl_scale!(u128, u128);
impl_scale!(u128, u64);
impl_scale!(u128, u32);
impl_scale!(u128, u16);
impl_scale!(u128, u8);
impl_scale!(u64, u64);
impl_scale!(u64, u32);
impl_scale!(u64, u16);
impl_scale!(u64, u8);
impl_scale!(u32, u32);
impl_scale!(u32, u16);
impl_scale!(u32, u8);
impl_scale!(u16, u16);
impl_scale!(u16, u8);
impl_scale!(u8, u8);

/// Trait for things that can be clear (have no bits set). For numeric types, essentially the same
/// as `Zero`.
pub trait Clear {
	/// True iff no bits are set.
	fn is_clear(&self) -> bool;

	/// Return the value of Self that is clear.
	fn clear() -> Self;
}

impl<T: Default + Eq + PartialEq> Clear for T {
	fn is_clear(&self) -> bool { *self == Self::clear() }
	fn clear() -> Self { Default::default() }
}

/// A meta trait for all bit ops.
pub trait SimpleBitOps:
	Sized + Clear +
	sp_std::ops::BitOr<Self, Output = Self> +
	sp_std::ops::BitXor<Self, Output = Self> +
	sp_std::ops::BitAnd<Self, Output = Self>
{}
impl<T:
	Sized + Clear +
	sp_std::ops::BitOr<Self, Output = Self> +
	sp_std::ops::BitXor<Self, Output = Self> +
	sp_std::ops::BitAnd<Self, Output = Self>
> SimpleBitOps for T {}

/// Abstraction around hashing
// Stupid bug in the Rust compiler believes derived
// traits must be fulfilled by all type parameters.
pub trait Hash: 'static + MaybeSerializeDeserialize + Debug + Clone + Eq + PartialEq + Hasher<Out = <Self as Hash>::Output> {
	/// The hash type produced.
	type Output: Member + MaybeSerializeDeserialize + Debug + sp_std::hash::Hash
		+ AsRef<[u8]> + AsMut<[u8]> + Copy + Default + Encode + Decode;

	/// Produce the hash of some byte-slice.
	fn hash(s: &[u8]) -> Self::Output {
		<Self as Hasher>::hash(s)
	}

	/// Produce the hash of some codec-encodable value.
	fn hash_of<S: Encode>(s: &S) -> Self::Output {
		Encode::using_encoded(s, <Self as Hasher>::hash)
	}

	/// The ordered Patricia tree root of the given `input`.
	fn ordered_trie_root(input: Vec<Vec<u8>>) -> Self::Output;

	/// The Patricia tree root of the given mapping.
	fn trie_root(input: Vec<(Vec<u8>, Vec<u8>)>) -> Self::Output;
}

/// Blake2-256 Hash implementation.
#[derive(PartialEq, Eq, Clone, RuntimeDebug)]
#[cfg_attr(feature = "std", derive(Serialize, Deserialize))]
pub struct BlakeTwo256;

impl Hasher for BlakeTwo256 {
	type Out = sp_core::H256;
	type StdHasher = hash256_std_hasher::Hash256StdHasher;
	const LENGTH: usize = 32;

	fn hash(s: &[u8]) -> Self::Out {
		sp_io::hashing::blake2_256(s).into()
	}
}

impl Hash for BlakeTwo256 {
	type Output = sp_core::H256;

	fn trie_root(input: Vec<(Vec<u8>, Vec<u8>)>) -> Self::Output {
		sp_io::trie::blake2_256_root(input)
	}

	fn ordered_trie_root(input: Vec<Vec<u8>>) -> Self::Output {
		sp_io::trie::blake2_256_ordered_root(input)
	}
}

/// Something that can be checked for equality and printed out to a debug channel if bad.
pub trait CheckEqual {
	/// Perform the equality check.
	fn check_equal(&self, other: &Self);
}

impl CheckEqual for sp_core::H256 {
	#[cfg(feature = "std")]
	fn check_equal(&self, other: &Self) {
		use sp_core::hexdisplay::HexDisplay;
		if self != other {
			println!(
				"Hash: given={}, expected={}",
				HexDisplay::from(self.as_fixed_bytes()),
				HexDisplay::from(other.as_fixed_bytes()),
			);
		}
	}

	#[cfg(not(feature = "std"))]
	fn check_equal(&self, other: &Self) {
		if self != other {
			"Hash not equal".print();
			self.as_bytes().print();
			other.as_bytes().print();
		}
	}
}

impl<H: PartialEq + Eq + Debug> CheckEqual for super::generic::DigestItem<H> where H: Encode {
	#[cfg(feature = "std")]
	fn check_equal(&self, other: &Self) {
		if self != other {
			println!("DigestItem: given={:?}, expected={:?}", self, other);
		}
	}

	#[cfg(not(feature = "std"))]
	fn check_equal(&self, other: &Self) {
		if self != other {
			"DigestItem not equal".print();
			(&Encode::encode(self)[..]).print();
			(&Encode::encode(other)[..]).print();
		}
	}
}

sp_core::impl_maybe_marker!(
	/// A type that implements Display when in std environment.
	trait MaybeDisplay: Display;

	/// A type that implements FromStr when in std environment.
	trait MaybeFromStr: FromStr;

	/// A type that implements Hash when in std environment.
	trait MaybeHash: sp_std::hash::Hash;

	/// A type that implements Serialize when in std environment.
	trait MaybeSerialize: Serialize;

	/// A type that implements Serialize, DeserializeOwned and Debug when in std environment.
	trait MaybeSerializeDeserialize: DeserializeOwned, Serialize;

	/// A type that implements MallocSizeOf.
	trait MaybeMallocSizeOf: parity_util_mem::MallocSizeOf;
);

/// A type that can be used in runtime structures.
pub trait Member: Send + Sync + Sized + Debug + Eq + PartialEq + Clone + 'static {}
impl<T: Send + Sync + Sized + Debug + Eq + PartialEq + Clone + 'static> Member for T {}

/// Determine if a `MemberId` is a valid member.
pub trait IsMember<MemberId> {
	/// Is the given `MemberId` a valid member?
	fn is_member(member_id: &MemberId) -> bool;
}

/// Something which fulfills the abstract idea of a Substrate header. It has types for a `Number`,
/// a `Hash` and a `Hashing`. It provides access to an `extrinsics_root`, `state_root` and
/// `parent_hash`, as well as a `digest` and a block `number`.
///
/// You can also create a `new` one from those fields.
pub trait Header:
	Clone + Send + Sync + Codec + Eq + MaybeSerialize + Debug +
	MaybeMallocSizeOf + 'static
{
	/// Header number.
	type Number: Member + MaybeSerializeDeserialize + Debug + sp_std::hash::Hash
		+ Copy + MaybeDisplay + AtLeast32Bit + Codec + sp_std::str::FromStr
		+ MaybeMallocSizeOf;
	/// Header hash type
	type Hash: Member + MaybeSerializeDeserialize + Debug + sp_std::hash::Hash + Ord
		+ Copy + MaybeDisplay + Default + SimpleBitOps + Codec + AsRef<[u8]>
		+ AsMut<[u8]> + MaybeMallocSizeOf;
	/// Hashing algorithm
	type Hashing: Hash<Output = Self::Hash>;

	/// Creates new header.
	fn new(
		number: Self::Number,
		extrinsics_root: Self::Hash,
		state_root: Self::Hash,
		parent_hash: Self::Hash,
		digest: Digest<Self::Hash>,
	) -> Self;

	/// Returns a reference to the header number.
	fn number(&self) -> &Self::Number;
	/// Sets the header number.
	fn set_number(&mut self, number: Self::Number);

	/// Returns a reference to the extrinsics root.
	fn extrinsics_root(&self) -> &Self::Hash;
	/// Sets the extrinsic root.
	fn set_extrinsics_root(&mut self, root: Self::Hash);

	/// Returns a reference to the state root.
	fn state_root(&self) -> &Self::Hash;
	/// Sets the state root.
	fn set_state_root(&mut self, root: Self::Hash);

	/// Returns a reference to the parent hash.
	fn parent_hash(&self) -> &Self::Hash;
	/// Sets the parent hash.
	fn set_parent_hash(&mut self, hash: Self::Hash);

	/// Returns a reference to the digest.
	fn digest(&self) -> &Digest<Self::Hash>;
	/// Get a mutable reference to the digest.
	fn digest_mut(&mut self) -> &mut Digest<Self::Hash>;

	/// Returns the hash of the header.
	fn hash(&self) -> Self::Hash {
		<Self::Hashing as Hash>::hash_of(self)
	}
}

/// Something which fulfills the abstract idea of a Substrate block. It has types for
/// `Extrinsic` pieces of information as well as a `Header`.
///
/// You can get an iterator over each of the `extrinsics` and retrieve the `header`.
pub trait Block: Clone + Send + Sync + Codec + Eq + MaybeSerialize + Debug + MaybeMallocSizeOf + 'static {
	/// Type for extrinsics.
	type Extrinsic: Member + Codec + Extrinsic + MaybeSerialize + MaybeMallocSizeOf;
	/// Header type.
	type Header: Header<Hash=Self::Hash> + MaybeMallocSizeOf;
	/// Block hash type.
	type Hash: Member + MaybeSerializeDeserialize + Debug + sp_std::hash::Hash + Ord
		+ Copy + MaybeDisplay + Default + SimpleBitOps + Codec + AsRef<[u8]> + AsMut<[u8]>
		+ MaybeMallocSizeOf;

	/// Returns a reference to the header.
	fn header(&self) -> &Self::Header;
	/// Returns a reference to the list of extrinsics.
	fn extrinsics(&self) -> &[Self::Extrinsic];
	/// Split the block into header and list of extrinsics.
	fn deconstruct(self) -> (Self::Header, Vec<Self::Extrinsic>);
	/// Creates new block from header and extrinsics.
	fn new(header: Self::Header, extrinsics: Vec<Self::Extrinsic>) -> Self;
	/// Returns the hash of the block.
	fn hash(&self) -> Self::Hash {
		<<Self::Header as Header>::Hashing as Hash>::hash_of(self.header())
	}
	/// Creates an encoded block from the given `header` and `extrinsics` without requiring the
	/// creation of an instance.
	fn encode_from(header: &Self::Header, extrinsics: &[Self::Extrinsic]) -> Vec<u8>;
}


/// Something that acts like an `Extrinsic`.
pub trait Extrinsic: Sized + MaybeMallocSizeOf {
	/// The function call.
	type Call;

	/// The payload we carry for signed extrinsics.
	///
	/// Usually it will contain a `Signature` and
	/// may include some additional data that are specific to signed
	/// extrinsics.
	type SignaturePayload;

	/// Is this `Extrinsic` signed?
	/// If no information are available about signed/unsigned, `None` should be returned.
	fn is_signed(&self) -> Option<bool> { None }

	/// Create new instance of the extrinsic.
	///
	/// Extrinsics can be split into:
	/// 1. Inherents (no signature; created by validators during block production)
	/// 2. Unsigned Transactions (no signature; represent "system calls" or other special kinds of calls)
	/// 3. Signed Transactions (with signature; a regular transactions with known origin)
	fn new(_call: Self::Call, _signed_data: Option<Self::SignaturePayload>) -> Option<Self> { None }
}

/// Implementor is an [`Extrinsic`] and provides metadata about this extrinsic.
pub trait ExtrinsicMetadata {
	/// The version of the `Extrinsic`.
	const VERSION: u8;

	/// Signed extensions attached to this `Extrinsic`.
	type SignedExtensions: SignedExtension;
}

/// Extract the hashing type for a block.
pub type HashFor<B> = <<B as Block>::Header as Header>::Hashing;
/// Extract the number type for a block.
pub type NumberFor<B> = <<B as Block>::Header as Header>::Number;
/// Extract the digest type for a block.
pub type DigestFor<B> = Digest<<<B as Block>::Header as Header>::Hash>;
/// Extract the digest item type for a block.
pub type DigestItemFor<B> = DigestItem<<<B as Block>::Header as Header>::Hash>;

/// A "checkable" piece of information, used by the standard Substrate Executive in order to
/// check the validity of a piece of extrinsic information, usually by verifying the signature.
/// Implement for pieces of information that require some additional context `Context` in order to be
/// checked.
pub trait Checkable<Context>: Sized {
	/// Returned if `check` succeeds.
	type Checked;

	/// Check self, given an instance of Context.
	fn check(self, c: &Context) -> Result<Self::Checked, TransactionValidityError>;
}

/// A "checkable" piece of information, used by the standard Substrate Executive in order to
/// check the validity of a piece of extrinsic information, usually by verifying the signature.
/// Implement for pieces of information that don't require additional context in order to be
/// checked.
pub trait BlindCheckable: Sized {
	/// Returned if `check` succeeds.
	type Checked;

	/// Check self.
	fn check(self) -> Result<Self::Checked, TransactionValidityError>;
}

// Every `BlindCheckable` is also a `StaticCheckable` for arbitrary `Context`.
impl<T: BlindCheckable, Context> Checkable<Context> for T {
	type Checked = <Self as BlindCheckable>::Checked;

	fn check(self, _c: &Context) -> Result<Self::Checked, TransactionValidityError> {
		BlindCheckable::check(self)
	}
}

/// A lazy call (module function and argument values) that can be executed via its `dispatch`
/// method.
pub trait Dispatchable {
	/// Every function call from your runtime has an origin, which specifies where the extrinsic was
	/// generated from. In the case of a signed extrinsic (transaction), the origin contains an
	/// identifier for the caller. The origin can be empty in the case of an inherent extrinsic.
	type Origin;
	/// ...
	type Trait;
<<<<<<< HEAD
	/// Actually dispatch this call and return the result of it.
	fn dispatch(self, origin: Self::Origin) -> crate::DispatchResult;
=======
	/// Additional information that is returned by `dispatch`. Can be used to supply the caller
	/// with information about a `Dispatchable` that is ownly known post dispatch.
	type PostInfo: Eq + PartialEq + Clone + Copy + Encode + Decode + Printable;
	/// Actually dispatch this call and result the result of it.
	fn dispatch(self, origin: Self::Origin) -> crate::DispatchResultWithInfo<Self::PostInfo>;
>>>>>>> 25fb92ab
}

/// Means by which a transaction may be extended. This type embodies both the data and the logic
/// that should be additionally associated with the transaction. It should be plain old data.
pub trait SignedExtension: Codec + Debug + Sync + Send + Clone + Eq + PartialEq {
	/// Unique identifier of this signed extension.
	///
	/// This will be exposed in the metadata to identify the signed extension used
	/// in an extrinsic.
	const IDENTIFIER: &'static str;

	/// The type which encodes the sender identity.
	type AccountId;

	/// The type which encodes the call to be dispatched.
	type Call;

	/// Any additional data that will go into the signed payload. This may be created dynamically
	/// from the transaction using the `additional_signed` function.
	type AdditionalSigned: Encode;

	/// The type that encodes information that can be passed from pre_dispatch to post-dispatch.
	type Pre: Default;

	/// An opaque set of information attached to the transaction. This could be constructed anywhere
	/// down the line in a runtime. The current Substrate runtime uses a struct with the same name
	/// to represent the dispatch class and weight.
	type DispatchInfo: Clone;

	/// Construct any additional data that should be in the signed payload of the transaction. Can
	/// also perform any pre-signature-verification checks and return an error if needed.
	fn additional_signed(&self) -> Result<Self::AdditionalSigned, TransactionValidityError>;

	/// Validate a signed transaction for the transaction queue.
	///
	/// This function can be called frequently by the transaction queue,
	/// to obtain transaction validity against current state.
	/// It should perform all checks that determine a valid transaction,
	/// that can pay for its execution and quickly eliminate ones
	/// that are stale or incorrect.
	///
	/// Make sure to perform the same checks in `pre_dispatch` function.
	fn validate(
		&self,
		_who: &Self::AccountId,
		_call: &Self::Call,
		_info: Self::DispatchInfo,
		_len: usize,
	) -> TransactionValidity {
		Ok(ValidTransaction::default())
	}

	/// Do any pre-flight stuff for a signed transaction.
	///
	/// Note this function by default delegates to `validate`, so that
	/// all checks performed for the transaction queue are also performed during
	/// the dispatch phase (applying the extrinsic).
	///
	/// If you ever override this function, you need to make sure to always
	/// perform the same validation as in `validate`.
	fn pre_dispatch(
		self,
		who: &Self::AccountId,
		call: &Self::Call,
		info: Self::DispatchInfo,
		len: usize,
	) -> Result<Self::Pre, TransactionValidityError> {
		self.validate(who, call, info.clone(), len)
			.map(|_| Self::Pre::default())
			.map_err(Into::into)
	}

	/// Validate an unsigned transaction for the transaction queue.
	///
	/// This function can be called frequently by the transaction queue
	/// to obtain transaction validity against current state.
	/// It should perform all checks that determine a valid unsigned transaction,
	/// and quickly eliminate ones that are stale or incorrect.
	///
	/// Make sure to perform the same checks in `pre_dispatch_unsigned` function.
	fn validate_unsigned(
		_call: &Self::Call,
		_info: Self::DispatchInfo,
		_len: usize,
	) -> TransactionValidity {
		Ok(ValidTransaction::default())
	}

	/// Do any pre-flight stuff for a unsigned transaction.
	///
	/// Note this function by default delegates to `validate_unsigned`, so that
	/// all checks performed for the transaction queue are also performed during
	/// the dispatch phase (applying the extrinsic).
	///
	/// If you ever override this function, you need to make sure to always
	/// perform the same validation as in `validate_unsigned`.
	fn pre_dispatch_unsigned(
		call: &Self::Call,
		info: Self::DispatchInfo,
		len: usize,
	) -> Result<Self::Pre, TransactionValidityError> {
		Self::validate_unsigned(call, info.clone(), len)
			.map(|_| Self::Pre::default())
			.map_err(Into::into)
	}

	/// Do any post-flight stuff for an extrinsic.
	///
	/// This gets given the `DispatchResult` `_result` from the extrinsic and can, if desired,
	/// introduce a `TransactionValidityError`, causing the block to become invalid for including
	/// it.
	///
	/// WARNING: It is dangerous to return an error here. To do so will fundamentally invalidate the
	/// transaction and any block that it is included in, causing the block author to not be
	/// compensated for their work in validating the transaction or producing the block so far.
	///
	/// It can only be used safely when you *know* that the extrinsic is one that can only be
	/// introduced by the current block author; generally this implies that it is an inherent and
	/// will come from either an offchain-worker or via `InherentData`.
	fn post_dispatch(
		_pre: Self::Pre,
		_info: Self::DispatchInfo,
		_len: usize,
		_result: &DispatchResult,
	) -> Result<(), TransactionValidityError> {
		Ok(())
	}

	/// Returns the list of unique identifier for this signed extension.
	///
	/// As a [`SignedExtension`] can be a tuple of [`SignedExtension`]`s we need to return a `Vec`
	/// that holds all the unique identifiers. Each individual `SignedExtension` must return
	/// *exactly* one identifier.
	///
	/// This method provides a default implementation that returns `vec![SELF::IDENTIFIER]`.
	fn identifier() -> Vec<&'static str> {
		sp_std::vec![Self::IDENTIFIER]
	}
}

#[impl_for_tuples(1, 12)]
impl<AccountId, Call, Info: Clone> SignedExtension for Tuple {
	for_tuples!( where #( Tuple: SignedExtension<AccountId=AccountId, Call=Call, DispatchInfo=Info> )* );
	type AccountId = AccountId;
	type Call = Call;
	type DispatchInfo = Info;
	const IDENTIFIER: &'static str = "You should call `identifier()`!";
	for_tuples!( type AdditionalSigned = ( #( Tuple::AdditionalSigned ),* ); );
	for_tuples!( type Pre = ( #( Tuple::Pre ),* ); );

	fn additional_signed(&self) -> Result<Self::AdditionalSigned, TransactionValidityError> {
		Ok(for_tuples!( ( #( Tuple.additional_signed()? ),* ) ))
	}

	fn validate(
		&self,
		who: &Self::AccountId,
		call: &Self::Call,
		info: Self::DispatchInfo,
		len: usize,
	) -> TransactionValidity {
		let valid = ValidTransaction::default();
		for_tuples!( #( let valid = valid.combine_with(Tuple.validate(who, call, info.clone(), len)?); )* );
		Ok(valid)
	}

	fn pre_dispatch(self, who: &Self::AccountId, call: &Self::Call, info: Self::DispatchInfo, len: usize)
		-> Result<Self::Pre, TransactionValidityError>
	{
		Ok(for_tuples!( ( #( Tuple.pre_dispatch(who, call, info.clone(), len)? ),* ) ))
	}

	fn validate_unsigned(
		call: &Self::Call,
		info: Self::DispatchInfo,
		len: usize,
	) -> TransactionValidity {
		let valid = ValidTransaction::default();
		for_tuples!( #( let valid = valid.combine_with(Tuple::validate_unsigned(call, info.clone(), len)?); )* );
		Ok(valid)
	}

	fn pre_dispatch_unsigned(
		call: &Self::Call,
		info: Self::DispatchInfo,
		len: usize,
	) -> Result<Self::Pre, TransactionValidityError> {
		Ok(for_tuples!( ( #( Tuple::pre_dispatch_unsigned(call, info.clone(), len)? ),* ) ))
	}

	fn post_dispatch(
		pre: Self::Pre,
		info: Self::DispatchInfo,
		len: usize,
		result: &DispatchResult,
	) -> Result<(), TransactionValidityError> {
		for_tuples!( #( Tuple::post_dispatch(pre.Tuple, info.clone(), len, result)?; )* );
		Ok(())
	}

	fn identifier() -> Vec<&'static str> {
		let mut ids = Vec::new();
		for_tuples!( #( ids.extend(Tuple::identifier()); )* );
		ids
	}
}

/// Only for bare bone testing when you don't care about signed extensions at all.
#[cfg(feature = "std")]
impl SignedExtension for () {
	type AccountId = u64;
	type AdditionalSigned = ();
	type Call = ();
	type Pre = ();
	type DispatchInfo = ();
	const IDENTIFIER: &'static str = "UnitSignedExtension";
	fn additional_signed(&self) -> sp_std::result::Result<(), TransactionValidityError> { Ok(()) }
}

/// An "executable" piece of information, used by the standard Substrate Executive in order to
/// enact a piece of extrinsic information by marshalling and dispatching to a named function
/// call.
///
/// Also provides information on to whom this information is attributable and an index that allows
/// each piece of attributable information to be disambiguated.
pub trait Applyable: Sized + Send + Sync {
	/// Type by which we can dispatch. Restricts the `UnsignedValidator` type.
	type Call;

	/// An opaque set of information attached to the transaction.
	type DispatchInfo: Clone;

	/// Checks to see if this is a valid *transaction*. It returns information on it if so.
	fn validate<V: ValidateUnsigned<Call=Self::Call>>(
		&self,
		source: TransactionSource,
		info: Self::DispatchInfo,
		len: usize,
	) -> TransactionValidity;

	/// Executes all necessary logic needed prior to dispatch and deconstructs into function call,
	/// index and sender.
	fn apply<V: ValidateUnsigned<Call=Self::Call>>(
		self,
		info: Self::DispatchInfo,
		len: usize,
	) -> crate::ApplyExtrinsicResult;
}

/// A marker trait for something that knows the type of the runtime block.
pub trait GetRuntimeBlockType {
	/// The `RuntimeBlock` type.
	type RuntimeBlock: self::Block;
}

/// A marker trait for something that knows the type of the node block.
pub trait GetNodeBlockType {
	/// The `NodeBlock` type.
	type NodeBlock: self::Block;
}

/// Something that can validate unsigned extrinsics for the transaction pool.
///
/// Note that any checks done here are only used for determining the validity of
/// the transaction for the transaction pool.
/// During block execution phase one need to perform the same checks anyway,
/// since this function is not being called.
pub trait ValidateUnsigned {
	/// The call to validate
	type Call;

	/// Validate the call right before dispatch.
	///
	/// This method should be used to prevent transactions already in the pool
	/// (i.e. passing `validate_unsigned`) from being included in blocks
	/// in case we know they now became invalid.
	///
	/// By default it's a good idea to call `validate_unsigned` from within
	/// this function again to make sure we never include an invalid transaction.
	///
	/// Changes made to storage WILL be persisted if the call returns `Ok`.
	fn pre_dispatch(call: &Self::Call) -> Result<(), TransactionValidityError> {
		Self::validate_unsigned(TransactionSource::InBlock, call)
			.map(|_| ())
			.map_err(Into::into)
	}

	/// Return the validity of the call
	///
	/// This doesn't execute any side-effects; it merely checks
	/// whether the transaction would panic if it were included or not.
	///
	/// Changes made to storage should be discarded by caller.
	fn validate_unsigned(source: TransactionSource, call: &Self::Call) -> TransactionValidity;
}

/// Opaque data type that may be destructured into a series of raw byte slices (which represent
/// individual keys).
pub trait OpaqueKeys: Clone {
	/// Types bound to this opaque keys that provide the key type ids returned.
	type KeyTypeIdProviders;

	/// Return the key-type IDs supported by this set.
	fn key_ids() -> &'static [crate::KeyTypeId];
	/// Get the raw bytes of key with key-type ID `i`.
	fn get_raw(&self, i: super::KeyTypeId) -> &[u8];
	/// Get the decoded key with key-type ID `i`.
	fn get<T: Decode>(&self, i: super::KeyTypeId) -> Option<T> {
		T::decode(&mut self.get_raw(i)).ok()
	}
	/// Verify a proof of ownership for the keys.
	fn ownership_proof_is_valid(&self, _proof: &[u8]) -> bool { true }
}

/// Input that adds infinite number of zero after wrapped input.
///
/// This can add an infinite stream of zeros onto any input, not just a slice as with
/// `TrailingZerosInput`.
pub struct AppendZerosInput<'a, T>(&'a mut T);

impl<'a, T> AppendZerosInput<'a, T> {
	/// Create a new instance from the given byte array.
	pub fn new(input: &'a mut T) -> Self {
		Self(input)
	}
}

impl<'a, T: codec::Input> codec::Input for AppendZerosInput<'a, T> {
	fn remaining_len(&mut self) -> Result<Option<usize>, codec::Error> {
		Ok(None)
	}

	fn read(&mut self, into: &mut [u8]) -> Result<(), codec::Error> {
		let remaining = self.0.remaining_len()?;
		let completed = if let Some(n) = remaining {
			let readable = into.len().min(n);
			// this should never fail if `remaining_len` API is implemented correctly.
			self.0.read(&mut into[..readable])?;
			readable
		} else {
			// Fill it byte-by-byte.
			let mut i = 0;
			while i < into.len() {
				if let Ok(b) = self.0.read_byte() {
					into[i] = b;
					i += 1;
				} else {
					break;
				}
			}
			i
		};
		// Fill the rest with zeros.
		for i in &mut into[completed..] {
			*i = 0;
		}
		Ok(())
	}
}

/// Input that adds infinite number of zero after wrapped input.
pub struct TrailingZeroInput<'a>(&'a [u8]);

impl<'a> TrailingZeroInput<'a> {
	/// Create a new instance from the given byte array.
	pub fn new(data: &'a [u8]) -> Self {
		Self(data)
	}
}

impl<'a> codec::Input for TrailingZeroInput<'a> {
	fn remaining_len(&mut self) -> Result<Option<usize>, codec::Error> {
		Ok(None)
	}

	fn read(&mut self, into: &mut [u8]) -> Result<(), codec::Error> {
		let len_from_inner = into.len().min(self.0.len());
		into[..len_from_inner].copy_from_slice(&self.0[..len_from_inner]);
		for i in &mut into[len_from_inner..] {
			*i = 0;
		}
		self.0 = &self.0[len_from_inner..];

		Ok(())
	}
}

/// This type can be converted into and possibly from an AccountId (which itself is generic).
pub trait AccountIdConversion<AccountId>: Sized {
	/// Convert into an account ID. This is infallible.
	fn into_account(&self) -> AccountId { self.into_sub_account(&()) }

	/// Try to convert an account ID into this type. Might not succeed.
	fn try_from_account(a: &AccountId) -> Option<Self> {
		Self::try_from_sub_account::<()>(a).map(|x| x.0)
	}

	/// Convert this value amalgamated with the a secondary "sub" value into an account ID. This is
	/// infallible.
	///
	/// NOTE: The account IDs from this and from `into_account` are *not* guaranteed to be distinct
	/// for any given value of `self`, nor are different invocations to this with different types
	/// `T`. For example, the following will all encode to the same account ID value:
	/// - `self.into_sub_account(0u32)`
	/// - `self.into_sub_account(vec![0u8; 0])`
	/// - `self.into_account()`
	fn into_sub_account<S: Encode>(&self, sub: S) -> AccountId;

	/// Try to convert an account ID into this type. Might not succeed.
	fn try_from_sub_account<S: Decode>(x: &AccountId) -> Option<(Self, S)>;
}

/// Format is TYPE_ID ++ encode(parachain ID) ++ 00.... where 00... is indefinite trailing zeroes to
/// fill AccountId.
impl<T: Encode + Decode + Default, Id: Encode + Decode + TypeId> AccountIdConversion<T> for Id {
	fn into_sub_account<S: Encode>(&self, sub: S) -> T {
		(Id::TYPE_ID, self, sub).using_encoded(|b|
			T::decode(&mut TrailingZeroInput(b))
		).unwrap_or_default()
	}

	fn try_from_sub_account<S: Decode>(x: &T) -> Option<(Self, S)> {
		x.using_encoded(|d| {
			if &d[0..4] != Id::TYPE_ID { return None }
			let mut cursor = &d[4..];
			let result = Decode::decode(&mut cursor).ok()?;
			if cursor.iter().all(|x| *x == 0) {
				Some(result)
			} else {
				None
			}
		})
	}
}

/// Calls a given macro a number of times with a set of fixed params and an incrementing numeral.
/// e.g.
/// ```nocompile
/// count!(println ("{}",) foo, bar, baz);
/// // Will result in three `println!`s: "0", "1" and "2".
/// ```
#[macro_export]
macro_rules! count {
	($f:ident ($($x:tt)*) ) => ();
	($f:ident ($($x:tt)*) $x1:tt) => { $f!($($x)* 0); };
	($f:ident ($($x:tt)*) $x1:tt, $x2:tt) => { $f!($($x)* 0); $f!($($x)* 1); };
	($f:ident ($($x:tt)*) $x1:tt, $x2:tt, $x3:tt) => { $f!($($x)* 0); $f!($($x)* 1); $f!($($x)* 2); };
	($f:ident ($($x:tt)*) $x1:tt, $x2:tt, $x3:tt, $x4:tt) => {
		$f!($($x)* 0); $f!($($x)* 1); $f!($($x)* 2); $f!($($x)* 3);
	};
	($f:ident ($($x:tt)*) $x1:tt, $x2:tt, $x3:tt, $x4:tt, $x5:tt) => {
		$f!($($x)* 0); $f!($($x)* 1); $f!($($x)* 2); $f!($($x)* 3); $f!($($x)* 4);
	};
}

/// Implement `OpaqueKeys` for a described struct.
///
/// Every field type must implement [`BoundToRuntimeAppPublic`](crate::BoundToRuntimeAppPublic).
/// `KeyTypeIdProviders` is set to the types given as fields.
///
/// ```rust
/// use sp_runtime::{
/// 	impl_opaque_keys, KeyTypeId, BoundToRuntimeAppPublic, app_crypto::{sr25519, ed25519}
/// };
///
/// pub struct KeyModule;
/// impl BoundToRuntimeAppPublic for KeyModule { type Public = ed25519::AppPublic; }
///
/// pub struct KeyModule2;
/// impl BoundToRuntimeAppPublic for KeyModule2 { type Public = sr25519::AppPublic; }
///
/// impl_opaque_keys! {
/// 	pub struct Keys {
/// 		pub key_module: KeyModule,
/// 		pub key_module2: KeyModule2,
/// 	}
/// }
/// ```
#[macro_export]
macro_rules! impl_opaque_keys {
	(
		$( #[ $attr:meta ] )*
		pub struct $name:ident {
			$(
				pub $field:ident: $type:ty,
			)*
		}
	) => {
		$( #[ $attr ] )*
		#[derive(
			Default, Clone, PartialEq, Eq,
			$crate::codec::Encode,
			$crate::codec::Decode,
			$crate::RuntimeDebug,
		)]
		#[cfg_attr(feature = "std", derive($crate::serde::Serialize, $crate::serde::Deserialize))]
		pub struct $name {
			$(
				pub $field: <$type as $crate::BoundToRuntimeAppPublic>::Public,
			)*
		}

		impl $name {
			/// Generate a set of keys with optionally using the given seed.
			///
			/// The generated key pairs are stored in the keystore.
			///
			/// Returns the concatenated SCALE encoded public keys.
			pub fn generate(seed: Option<$crate::sp_std::vec::Vec<u8>>) -> $crate::sp_std::vec::Vec<u8> {
				let keys = Self{
					$(
						$field: <
							<
								$type as $crate::BoundToRuntimeAppPublic
							>::Public as $crate::RuntimeAppPublic
						>::generate_pair(seed.clone()),
					)*
				};
				$crate::codec::Encode::encode(&keys)
			}

			/// Converts `Self` into a `Vec` of `(raw public key, KeyTypeId)`.
			pub fn into_raw_public_keys(
				self,
			) -> $crate::sp_std::vec::Vec<($crate::sp_std::vec::Vec<u8>, $crate::KeyTypeId)> {
				let mut keys = Vec::new();
				$(
					keys.push((
						$crate::RuntimeAppPublic::to_raw_vec(&self.$field),
						<
							<
								$type as $crate::BoundToRuntimeAppPublic
							>::Public as $crate::RuntimeAppPublic
						>::ID,
					));
				)*

				keys
			}

			/// Decode `Self` from the given `encoded` slice and convert `Self` into the raw public
			/// keys (see [`Self::into_raw_public_keys`]).
			///
			/// Returns `None` when the decoding failed, otherwise `Some(_)`.
			pub fn decode_into_raw_public_keys(
				encoded: &[u8],
			) -> Option<$crate::sp_std::vec::Vec<($crate::sp_std::vec::Vec<u8>, $crate::KeyTypeId)>> {
				<Self as $crate::codec::Decode>::decode(&mut &encoded[..])
					.ok()
					.map(|s| s.into_raw_public_keys())
			}
		}

		impl $crate::traits::OpaqueKeys for $name {
			type KeyTypeIdProviders = ( $( $type, )* );

			fn key_ids() -> &'static [$crate::KeyTypeId] {
				&[
					$(
						<
							<
								$type as $crate::BoundToRuntimeAppPublic
							>::Public as $crate::RuntimeAppPublic
						>::ID
					),*
				]
			}

			fn get_raw(&self, i: $crate::KeyTypeId) -> &[u8] {
				match i {
					$(
						i if i == <
							<
								$type as $crate::BoundToRuntimeAppPublic
							>::Public as $crate::RuntimeAppPublic
						>::ID =>
							self.$field.as_ref(),
					)*
					_ => &[],
				}
			}
		}
	};
}

/// Trait for things which can be printed from the runtime.
pub trait Printable {
	/// Print the object.
	fn print(&self);
}

impl<T: Printable> Printable for &T {
	fn print(&self) {
		(*self).print()
	}
}

impl Printable for u8 {
	fn print(&self) {
		(*self as u64).print()
	}
}

impl Printable for u32 {
	fn print(&self) {
		(*self as u64).print()
	}
}

impl Printable for usize {
	fn print(&self) {
		(*self as u64).print()
	}
}

impl Printable for u64 {
	fn print(&self) {
		sp_io::misc::print_num(*self);
	}
}

impl Printable for &[u8] {
	fn print(&self) {
		sp_io::misc::print_hex(self);
	}
}

impl Printable for &str {
	fn print(&self) {
		sp_io::misc::print_utf8(self.as_bytes());
	}
}

impl Printable for bool {
	fn print(&self) {
		if *self {
			"true".print()
		} else {
			"false".print()
		}
	}
}

#[impl_for_tuples(1, 12)]
impl Printable for Tuple {
	fn print(&self) {
		for_tuples!( #( Tuple.print(); )* )
	}
}

/// Something that can convert a [`BlockId`] to a number or a hash.
#[cfg(feature = "std")]
pub trait BlockIdTo<Block: self::Block> {
	/// The error type that will be returned by the functions.
	type Error: std::fmt::Debug;

	/// Convert the given `block_id` to the corresponding block hash.
	fn to_hash(
		&self,
		block_id: &crate::generic::BlockId<Block>,
	) -> Result<Option<Block::Hash>, Self::Error>;

	/// Convert the given `block_id` to the corresponding block number.
	fn to_number(
		&self,
		block_id: &crate::generic::BlockId<Block>,
	) -> Result<Option<NumberFor<Block>>, Self::Error>;
}

#[cfg(test)]
mod tests {
	use super::*;
	use crate::codec::{Encode, Decode, Input};
	use sp_core::{crypto::Pair, ecdsa};

	mod t {
		use sp_core::crypto::KeyTypeId;
		use sp_application_crypto::{app_crypto, sr25519};
		app_crypto!(sr25519, KeyTypeId(*b"test"));
	}

	#[test]
	fn app_verify_works() {
		use t::*;
		use super::AppVerify;

		let s = Signature::default();
		let _ = s.verify(&[0u8; 100][..], &Public::default());
	}

	#[derive(Encode, Decode, Default, PartialEq, Debug)]
	struct U32Value(u32);
	impl super::TypeId for U32Value {
		const TYPE_ID: [u8; 4] = [0x0d, 0xf0, 0xfe, 0xca];
	}
	// cafef00d

	#[derive(Encode, Decode, Default, PartialEq, Debug)]
	struct U16Value(u16);
	impl super::TypeId for U16Value {
		const TYPE_ID: [u8; 4] = [0xfe, 0xca, 0x0d, 0xf0];
	}
	// f00dcafe

	type AccountId = u64;

	#[test]
	fn into_account_should_work() {
		let r: AccountId = U32Value::into_account(&U32Value(0xdeadbeef));
		assert_eq!(r, 0x_deadbeef_cafef00d);
	}

	#[test]
	fn try_from_account_should_work() {
		let r = U32Value::try_from_account(&0x_deadbeef_cafef00d_u64);
		assert_eq!(r.unwrap(), U32Value(0xdeadbeef));
	}

	#[test]
	fn into_account_with_fill_should_work() {
		let r: AccountId = U16Value::into_account(&U16Value(0xc0da));
		assert_eq!(r, 0x_0000_c0da_f00dcafe);
	}

	#[test]
	fn try_from_account_with_fill_should_work() {
		let r = U16Value::try_from_account(&0x0000_c0da_f00dcafe_u64);
		assert_eq!(r.unwrap(), U16Value(0xc0da));
	}

	#[test]
	fn bad_try_from_account_should_fail() {
		let r = U16Value::try_from_account(&0x0000_c0de_baadcafe_u64);
		assert!(r.is_none());
		let r = U16Value::try_from_account(&0x0100_c0da_f00dcafe_u64);
		assert!(r.is_none());
	}

	#[test]
	fn trailing_zero_should_work() {
		let mut t = super::TrailingZeroInput(&[1, 2, 3]);
		assert_eq!(t.remaining_len(), Ok(None));
		let mut buffer = [0u8; 2];
		assert_eq!(t.read(&mut buffer), Ok(()));
		assert_eq!(t.remaining_len(), Ok(None));
		assert_eq!(buffer, [1, 2]);
		assert_eq!(t.read(&mut buffer), Ok(()));
		assert_eq!(t.remaining_len(), Ok(None));
		assert_eq!(buffer, [3, 0]);
		assert_eq!(t.read(&mut buffer), Ok(()));
		assert_eq!(t.remaining_len(), Ok(None));
		assert_eq!(buffer, [0, 0]);
	}

	#[test]
	fn ecdsa_verify_works() {
		let msg = &b"test-message"[..];
		let (pair, _) = ecdsa::Pair::generate();

		let signature = pair.sign(&msg);
		assert!(ecdsa::Pair::verify(&signature, msg, &pair.public()));

		assert!(signature.verify(msg, &pair.public()));
		assert!(signature.verify(msg, &pair.public()));
	}
}<|MERGE_RESOLUTION|>--- conflicted
+++ resolved
@@ -643,16 +643,11 @@
 	type Origin;
 	/// ...
 	type Trait;
-<<<<<<< HEAD
-	/// Actually dispatch this call and return the result of it.
-	fn dispatch(self, origin: Self::Origin) -> crate::DispatchResult;
-=======
 	/// Additional information that is returned by `dispatch`. Can be used to supply the caller
 	/// with information about a `Dispatchable` that is ownly known post dispatch.
 	type PostInfo: Eq + PartialEq + Clone + Copy + Encode + Decode + Printable;
-	/// Actually dispatch this call and result the result of it.
+	/// Actually dispatch this call and return the result of it.
 	fn dispatch(self, origin: Self::Origin) -> crate::DispatchResultWithInfo<Self::PostInfo>;
->>>>>>> 25fb92ab
 }
 
 /// Means by which a transaction may be extended. This type embodies both the data and the logic
