--- conflicted
+++ resolved
@@ -298,14 +298,8 @@
 			return root.clone();
 		}
 
-		let child_storage_keys =
-<<<<<<< HEAD
-			self.overlay.changes.children.keys();
-
-=======
-			self.overlay.prospective.children.keys()
-				.chain(self.overlay.committed.children.keys());
->>>>>>> 35128f74
+		let child_storage_keys = self.overlay.changes.children.keys();
+
 		let child_delta_iter = child_storage_keys.map(|storage_key|
 			(storage_key.clone(), self.overlay.changes.child_iter(storage_key)
 				.map(|(k, v)| (k.to_vec(), v.map(|s| s.to_vec())))));
