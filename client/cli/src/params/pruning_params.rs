// Copyright 2020 Parity Technologies (UK) Ltd.
// This file is part of Substrate.

// Substrate is free software: you can redistribute it and/or modify
// it under the terms of the GNU General Public License as published by
// the Free Software Foundation, either version 3 of the License, or
// (at your option) any later version.

// Substrate is distributed in the hope that it will be useful,
// but WITHOUT ANY WARRANTY; without even the implied warranty of
// MERCHANTABILITY or FITNESS FOR A PARTICULAR PURPOSE.  See the
// GNU General Public License for more details.

// You should have received a copy of the GNU General Public License
// along with Substrate.  If not, see <http://www.gnu.org/licenses/>.

use sc_service::PruningMode;
use structopt::StructOpt;
<<<<<<< HEAD
=======
use sc_service::{Configuration, PruningMode};
>>>>>>> 22fd8ff1

use crate::error;

/// Parameters to define the pruning mode
#[derive(Debug, StructOpt, Clone)]
pub struct PruningParams {
	/// Specify the state pruning mode, a number of blocks to keep or 'archive'.
	///
	/// Default is to keep all block states if the node is running as a
	/// validator (i.e. 'archive'), otherwise state is only kept for the last
	/// 256 blocks.
	#[structopt(long = "pruning", value_name = "PRUNING_MODE")]
	pub pruning: Option<String>,
}

impl PruningParams {
<<<<<<< HEAD
	/// The the prunning value from the parameters
	pub fn get_pruning(
		&self,
		roles: sc_service::Roles,
		unsafe_pruning: bool,
	) -> error::Result<PruningMode> {
=======
	/// Put block pruning CLI params into `config` object.
	pub fn update_config(
		&self,
		mut config: &mut Configuration,
		role: sc_service::Roles,
		unsafe_pruning: bool,
	) -> error::Result<()> {
>>>>>>> 22fd8ff1
		// by default we disable pruning if the node is an authority (i.e.
		// `ArchiveAll`), otherwise we keep state for the last 256 blocks. if the
		// node is an authority and pruning is enabled explicitly, then we error
		// unless `unsafe_pruning` is set.
		Ok(match &self.pruning {
			Some(ref s) if s == "archive" => PruningMode::ArchiveAll,
			None if roles == sc_service::Roles::AUTHORITY => PruningMode::ArchiveAll,
			None => PruningMode::default(),
			Some(s) => {
				if roles == sc_service::Roles::AUTHORITY && !unsafe_pruning {
					return Err(error::Error::Input(
						"Validators should run with state pruning disabled (i.e. archive). \
						You can ignore this check with `--unsafe-pruning`."
							.to_string(),
					));
				}

				PruningMode::keep_blocks(s.parse().map_err(|_| {
					error::Error::Input("Invalid pruning mode specified".to_string())
				})?)
			}
		})
	}
}<|MERGE_RESOLUTION|>--- conflicted
+++ resolved
@@ -16,10 +16,6 @@
 
 use sc_service::PruningMode;
 use structopt::StructOpt;
-<<<<<<< HEAD
-=======
-use sc_service::{Configuration, PruningMode};
->>>>>>> 22fd8ff1
 
 use crate::error;
 
@@ -36,22 +32,12 @@
 }
 
 impl PruningParams {
-<<<<<<< HEAD
-	/// The the prunning value from the parameters
+	/// Get the pruning value from the parameters
 	pub fn get_pruning(
 		&self,
 		roles: sc_service::Roles,
 		unsafe_pruning: bool,
 	) -> error::Result<PruningMode> {
-=======
-	/// Put block pruning CLI params into `config` object.
-	pub fn update_config(
-		&self,
-		mut config: &mut Configuration,
-		role: sc_service::Roles,
-		unsafe_pruning: bool,
-	) -> error::Result<()> {
->>>>>>> 22fd8ff1
 		// by default we disable pruning if the node is an authority (i.e.
 		// `ArchiveAll`), otherwise we keep state for the last 256 blocks. if the
 		// node is an authority and pruning is enabled explicitly, then we error
