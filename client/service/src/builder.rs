--- conflicted
+++ resolved
@@ -772,10 +772,7 @@
 	fn check_block(
 		self,
 		block: BlockId<Self::Block>
-<<<<<<< HEAD
 	) -> Result<Pin<Box<dyn Future<Output = Result<(), Error>> + Send>>, Error>;
-=======
-	) -> Pin<Box<dyn Future<Output = Result<(), Error>> + Send>>;
 
 	/// Export the raw state at the given `block`. If `block` is `None`, the
 	/// best block will be used.
@@ -783,7 +780,6 @@
 		&self,
 		block: Option<BlockId<Self::Block>>,
 	) -> Result<Storage, Error>;
->>>>>>> 6d8ddd47
 }
 
 impl<TBl, TRtApi, TBackend, TExec, TSc, TImpQu, TExPool, TRpc>
