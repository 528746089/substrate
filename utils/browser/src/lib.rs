--- conflicted
+++ resolved
@@ -44,8 +44,7 @@
 {
 	let name = chain_spec.name().to_string();
 
-<<<<<<< HEAD
-	let transport = ExtTransport::new(transport);
+	let transport = ExtTransport::new(ffi::websocket_transport());
 	let mut network = NetworkConfiguration::new(
 		format!("{} (Browser)", name),
 		"unknown",
@@ -54,14 +53,6 @@
 	);
 	network.boot_nodes = chain_spec.boot_nodes().to_vec();
 	network.transport = TransportConfig::Normal {
-=======
-	let transport = ExtTransport::new(ffi::websocket_transport());
-	let mut config = Configuration::default();
-	config.network.boot_nodes = chain_spec.boot_nodes().to_vec();
-	config.telemetry_endpoints = chain_spec.telemetry_endpoints().clone();
-	config.chain_spec = Some(chain_spec);
-	config.network.transport = sc_network::config::TransportConfig::Normal {
->>>>>>> a184db4e
 		wasm_external_transport: Some(transport.clone()),
 		allow_private_ipv4: true,
 		enable_mdns: false,
@@ -90,7 +81,7 @@
 		impl_name: "parity-substrate",
 		impl_version: "0.0.0",
 		offchain_worker: Default::default(),
-		prometheus_port: Default::default(),
+		prometheus_config: Default::default(),
 		pruning: Default::default(),
 		rpc_cors: Default::default(),
 		rpc_http: Default::default(),
